# Awesome Phala Cloud

[![](https://cloud.phala.network/deploy-button.svg)](https://cloud.phala.network/templates)

A curated list of awesome Phala Cloud resources, tools, and templates.

[Phala Cloud](https://cloud.phala.network) is a decentralized cloud computing platform that enables developers to build and deploy confidential computing applications.

## Templates

### MCP (Model Context Protocol) Servers

- [**MOOF MCP**](https://github.com/moofdotfun/MOOF-MCP) - An MCP server enables LLMs to work with the MOOF platform, deployed on Phala Cloud. It can list flows, create new flows, and deploy other MCP servers on Phala Cloud. Additionally, it supports fetching public flow templates, forking flows from templates, retrieving authenticated user flows, publishing or unpublishing flows to/from the shared flow store, and deploying MCP servers directly from GitHub with optional Phala hosting and environment variable support. *by MOOF*
- [**DeMCP Defillama**](https://github.com/Phala-Network/awesome-phala-cloud/tree/main/prebuilt/demap-defilama) - A DeFiLlama MCP server deployed on Phala Cloud that enables AI agents to fetch real-time DeFi data, including protocol TVL (Total Value Locked), chain metrics, and token prices. *by DeMCP*
- [**Context7 MCP**](https://github.com/Phala-Network/awesome-phala-cloud/tree/main/prebuilt/context7-mcp) - A Context7 MCP server deployed on Phala Cloud that enables AI agents to fetch real-time Context7 data, including protocol TVL (Total Value Locked), chain metrics, and token prices. *by Phala-Network*
- [**MCP Server Fetch**](https://github.com/Phala-Network/mcp-servers/tree/main/src/fetch) - A MCP server deployed on Phala Cloud that enables AI agents to fetch real-time data from a given URL. *by Leechael*
- [**MCP Server Sequential Thinking**](https://github.com/Phala-Network/mcp-servers/tree/main/src/sequentialthinking) - A MCP server deployed on Phala Cloud that enables AI agents to think sequentially. *by Leechael*
- [**Swarms Agent in Phala TEE**](https://github.com/The-Swarm-Corporation/Phala-Deployment-Template) - A Swarms agent deployed on Phala Cloud that perform a comprehensive legal team swarm for contract creation and management. *by The-Swarm-Corporation*
- [**Armor Crypto**](https://github.com/HashWarlock/armor-crypto-mcp/tree/phala-mcp) - A single source for integrating AI Agents with the Crypto ecosystem. This includes Wallet creation and management, swaps, transfers, event-based trades like DCA, stop loss and take profit, and much more. The Armor MCP supports Solana in Alpha and, when in beta, will support more than a dozen blockchains, including Ethereum. Base, Avalanche, Bitcoin, Sui, Berachain, megaETH, Optimism, Ton, BNB, and Arbitrum, among others. Using Armor's MCP you can bring all of crypto into your AI Agent with unified logic and a complete set of tools. *by Armor Crypto*
- [**Moralis MCP**](https://github.com/HashWarlock/moralis-mcp-server) - The Moralis MCP Server is a local or cloud-deployable engine that connects natural language prompts to real blockchain insights — allowing AI models to query wallet activity, token metrics, dapp usage, and more without custom code or SQL. *by Moralis*
- [**Zep Graphiti MCP**](https://github.com/HashWarlock/graphiti/tree/main/mcp_server) - The [Zep Graphiti MCP Server](https://www.getzep.com/product/knowledge-graph-mcp/) is a framework for building and querying temporally-aware knowledge graphs, specifically tailored for AI agents operating in dynamic environments. Unlike traditional retrieval-augmented generation (RAG) methods, Graphiti continuously integrates user interactions, structured and unstructured enterprise data, and external information into a coherent, queryable graph. The framework supports incremental data updates, efficient retrieval, and precise historical queries without requiring complete graph recomputation, making it suitable for developing interactive, context-aware AI applications. **by Zep**

### Starter Templates

- [**Next.js Starter**](https://github.com/Phala-Network/phala-cloud-nextjs-starter) - Template for developing a Next.js-based app with boilerplate code targeting deployment on Phala Cloud and DStack. It includes the SDK by default to make integration with TEE features easier. *by Phala-Network*
- [**Python Starter**](https://github.com/Phala-Network/phala-cloud-python-starter) - Template for developing a FastAPI-based app with boilerplate code targeting deployment on Phala Cloud and DStack. It includes the SDK by default to make integration with TEE features easier. *by Phala-Network*
- [**Bun + TypeScript Starter**](https://github.com/Phala-Network/phala-cloud-bun-starter) - Template for developing a Bun-based app with boilerplate code targeting deployment on Phala Cloud and DStack. It includes the SDK by default to make integration with TEE features easier. *by Phala-Network*
- [**Node.js + Express + TypeScript Starter**](https://github.com/Gldywn/phala-cloud-node-starter) - Template for developing a Node.js (Typescript) w/ Express app with boilerplate code targeting deployment on Phala Cloud and DStack. It includes the SDK by default to make integration with TEE features easier. *by [Gldywn](https://github.com/Gldywn)*

### Oracles & Data Feeds

- [**Node.js Oracle Template**](https://github.com/Gldywn/phala-cloud-oracle-template) - A template for building high-integrity oracles that provides a two-fold guarantee: verifiable computation and verifiable networking. It includes a price aggregator example that demonstrates how to securely fetch, aggregate, and attest to external data, making it a robust foundation for any oracle use case. *by [Gldywn](https://github.com/Gldywn)*
- [**VRF in TEE**](https://github.com/Phala-Network/phala-cloud-vrf-template) - This is a template for developing a VRF generator on Phala Cloud and DStack. It delivers cryptographically verifiable randomness for Web3 applications with hardware-backed security and unprecedented efficiency. *by Phala-Network*
- [**NEAR Shade Agent**](https://github.com/HashWarlock/shade-agent-template/tree/phala-cloud) - Deploy verifiable blockchain agents and oracles on NEAR Protocol using Phala Cloud's TEE infrastructure. Includes ETH price oracle example and framework for custom agent development with hardware-backed security, private key management, and attestation. *by Near*

### Other Templates

- [**n8n Workflow Automation**](https://github.com/Phala-Network/awesome-phala-cloud/tree/main/templates/n8n) - A powerful workflow automation tool deployed on Phala Cloud with OAuth2 authentication fixes for TEE environment. Build complex automations, integrate with 400+ services, and run workflows securely within the TEE. *by n8n*
- [**Maybe Finance**](https://github.com/Phala-Network/awesome-phala-cloud/tree/main/templates/maybe-ai) - A comprehensive open-source personal finance management app deployed on Phala Cloud. Track expenses, budgets, investments, and net worth with bank syncing, AI insights, and beautiful analytics - all secured within TEE infrastructure. *by Maybe Finance*
- [**Anyone Anon Service**](https://github.com/rA3ka/dstack-examples/tree/main/anyone-anon-service) - Sets up a Anyone Anon (hidden) service and serves an nginx website from that. *by Anyone*
- [**Anyone Network Relay**](https://github.com/rA3ka/anon-relay-docker/tree/main) - Set up a Anon relay and participate in expanding the Anyone Network by providing bandwidth to earn recognition rewards. *by Anyone*
- [**TEE Tor Hidden Service**](https://github.com/Dstack-TEE/dstack-examples/tree/main/tor-hidden-service) - This docker compose example sets up a Tor hidden service and serves an nginx website from that. *by Dstack-TEE*
- [**TEE Coprocessors in Dstack**](https://github.com/Dstack-TEE/dstack-examples/tree/main/lightclient) - Minimal docker file for using the Helios light client to provide a trustworthy view of the blockchain. *by Dstack-TEE*
- [**Webshell**](https://github.com/Dstack-TEE/dstack-examples/tree/main/webshell) - This guide outlines the steps to set up and use a webshell with the ttyd service. *by Dstack-TEE*
- [**Coinbase x402 TEE**](https://github.com/HashWarlock/402-api-test/tree/phala-cloud) - A demonstration of a Node.js Express server that integrates TEE and the [X402 payment protocol](https://www.x402.org/) for monetizing API endpoints. *by Phala-Network*
- [**Microsoft Presidio in TEE**](https://github.com/HashWarlock/presidio/tree/phala-cloud/docs/samples/python/streamlit) - This is a demo application for Microsoft Presidio, a powerful open-source framework for PII (Personally Identifiable Information) detection and de-identification. This demo is optimized for deployment on Phala Cloud's Confidential Virtual Machines (CVMs). *by Microsoft*
<<<<<<< HEAD
- [**NEAR Shade Agent**](https://github.com/HashWarlock/shade-agent-template/tree/phala-cloud) - Deploy verifiable blockchain agents and oracles on NEAR Protocol using Phala Cloud's TEE infrastructure. Includes ETH price oracle example and framework for custom agent development with hardware-backed security, private key management, and attestation. *by Near*
- [**bytebot**](https://github.com/bytebot-ai/bytebot) - Bytebot is a desktop AI agent with its own virtual computer—not just a browser script or RPA bot. It can use any app, manage files, log in with a password manager, read PDFs and spreadsheets, and execute complex multi-step workflows. Think of it as a virtual employee that sees the screen, moves the mouse, types, and gets work done like a human. *by bytebot*
=======
>>>>>>> 1be0c074

## Contributing

Review the [Contributing guidelines](CONTRIBUTING.md).

## License

This project is licensed under the MIT License - see the [LICENSE](LICENSE) file for details.<|MERGE_RESOLUTION|>--- conflicted
+++ resolved
@@ -44,11 +44,8 @@
 - [**Webshell**](https://github.com/Dstack-TEE/dstack-examples/tree/main/webshell) - This guide outlines the steps to set up and use a webshell with the ttyd service. *by Dstack-TEE*
 - [**Coinbase x402 TEE**](https://github.com/HashWarlock/402-api-test/tree/phala-cloud) - A demonstration of a Node.js Express server that integrates TEE and the [X402 payment protocol](https://www.x402.org/) for monetizing API endpoints. *by Phala-Network*
 - [**Microsoft Presidio in TEE**](https://github.com/HashWarlock/presidio/tree/phala-cloud/docs/samples/python/streamlit) - This is a demo application for Microsoft Presidio, a powerful open-source framework for PII (Personally Identifiable Information) detection and de-identification. This demo is optimized for deployment on Phala Cloud's Confidential Virtual Machines (CVMs). *by Microsoft*
-<<<<<<< HEAD
 - [**NEAR Shade Agent**](https://github.com/HashWarlock/shade-agent-template/tree/phala-cloud) - Deploy verifiable blockchain agents and oracles on NEAR Protocol using Phala Cloud's TEE infrastructure. Includes ETH price oracle example and framework for custom agent development with hardware-backed security, private key management, and attestation. *by Near*
 - [**bytebot**](https://github.com/bytebot-ai/bytebot) - Bytebot is a desktop AI agent with its own virtual computer—not just a browser script or RPA bot. It can use any app, manage files, log in with a password manager, read PDFs and spreadsheets, and execute complex multi-step workflows. Think of it as a virtual employee that sees the screen, moves the mouse, types, and gets work done like a human. *by bytebot*
-=======
->>>>>>> 1be0c074
 
 ## Contributing
 
