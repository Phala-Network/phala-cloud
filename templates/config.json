--- conflicted
+++ resolved
@@ -110,7 +110,6 @@
     "tags": ["Starter"]
   },
   {
-<<<<<<< HEAD
     "id": "armor-crypto",
     "name": "Armor Crypto",
     "description": "A single source for integrating AI Agents with the Crypto ecosystem. This includes Wallet creation and management, swaps, transfers, event-based trades like DCA, stop loss and take profit, and much more. The Armor MCP supports Solana in Alpha and, when in beta, will support more than a dozen blockchains, including Ethereum. Base, Avalanche, Bitcoin, Sui, Berachain, megaETH, Optimism, Ton, BNB, and Arbitrum, among others. Using Armor's MCP you can bring all of crypto into your AI Agent with unified logic and a complete set of tools.",
@@ -140,8 +139,9 @@
         "required": true
       }
     ],
-    "tags": ["Starter"]
-=======
+    "tags": ["Starter", "x402"]
+  },
+  {
     "id": "vrf",
     "name": "VRF Coordinator + Offchain Random Generator",
     "description": "This is a template for developing a VRF generator on Phala Cloud and DStack. It delivers cryptographically verifiable randomness for Web3 applications with hardware-backed security and unprecedented efficiency.",
@@ -150,6 +150,5 @@
     "cover": "vrf.png",
     "envs": [{ "key": "RPC_URL", "required": true }, {"key": "CONTRACT_ADDRESS", "required": true}],
     "tags": ["VRF"]
->>>>>>> a9afd024
   }
 ]