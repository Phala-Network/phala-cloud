--- conflicted
+++ resolved
@@ -409,7 +409,6 @@
     "tags": ["Agent", "NEAR", "Oracle", "TEE"]
   },
   {
-<<<<<<< HEAD
     "id": "bytebot",
     "name": "ByteBot AI Desktop Agent",
     "description": "Deploy ByteBot, an open-source AI desktop agent, on Phala Cloud's secure TEE infrastructure. ByteBot can control a computer desktop to complete tasks for you, running in Docker containers on your own infrastructure. Simply describe what you need done in plain English, and ByteBot will figure out how to do it – clicking buttons, typing text, navigating websites, reading documents, and completing tasks just like a human would.",
@@ -434,7 +433,8 @@
       }
     ],
     "tags": ["AI", "Automation"]
-=======
+  },
+  {
     "id": "node-oracle-template",
     "name": "Node.js Oracle Template",
     "description": "A template for building high-integrity oracles that provides a two-fold guarantee: verifiable computation and verifiable networking. It includes a price aggregator example that demonstrates how to securely fetch, aggregate, and attest to external data, making it a robust foundation for any oracle use case.",
@@ -442,6 +442,5 @@
     "author": "Gldywn",
     "icon": "hha.png",
     "tags": ["Oracle", "Node"]
->>>>>>> 1be0c074
   }
 ]